"""Hydra/Hydra-zen-based configurations."""

import functools
import os
import warnings
from dataclasses import dataclass, field
from enum import Enum
from pathlib import Path
from types import ModuleType
from typing import Any, Callable, Dict, List, Optional

import hydra
import lightning.pytorch.callbacks as lightning_callbacks
import lightning.pytorch.loggers as lightning_loggers
import lightning.pytorch.trainer as lightning_trainer
import torch.nn.modules.loss as torch_losses
import torch.optim as torch_optim
import torch.utils.data
import torch.utils.data.distributed
from hydra.conf import HelpConf, HydraConf, JobConf, RunDir, SweepDir
from hydra.core.config_store import ConfigStore
from hydra.main import _UNSPECIFIED_
from hydra.types import TaskFunction
from hydra_zen import ZenStore, builds, store
from lightning.pytorch.loggers.wandb import _WANDB_AVAILABLE
from omegaconf import II, MISSING, SI, DictConfig

from mmlearn.datasets.core.data_collator import DefaultDataCollator


def _get_default_ckpt_dir() -> Any:
    """Get the default checkpoint directory."""
    return SI("${hydra:runtime.output_dir}/checkpoints")


_DataLoaderConf = builds(
    torch.utils.data.DataLoader,
    populate_full_signature=True,
    dataset=MISSING,
    pin_memory=True,
    collate_fn=DefaultDataCollator(),
    hydra_convert="object",
)


class JobType(str, Enum):
    """Type of the job."""

    train = "train"
    eval = "eval"


@dataclass
class DatasetConf:
    """Configuration template for the datasets."""

    train: Optional[Any] = field(
        default=None,
        metadata={"help": "Configuration for the training dataset."},
    )
    val: Optional[Any] = field(
        default=None, metadata={"help": "Configuration for the validation dataset."}
    )
    test: Optional[Any] = field(
        default=None,
        metadata={"help": "Configuration for the test dataset."},
    )


@dataclass
class DataLoaderConf:
    """Configuration for the dataloader."""

    train: Any = field(
        default_factory=_DataLoaderConf,
        metadata={"help": "Configuration for the training dataloader."},
    )
    val: Any = field(
        default_factory=_DataLoaderConf,
        metadata={"help": "Configuration for the validation dataloader."},
    )
    test: Any = field(
        default_factory=_DataLoaderConf,
        metadata={"help": "Configuration for the test dataloader."},
    )


@dataclass
class MMLearnConf:
    """Top-level configuration for mmlearn experiments."""

    defaults: List[Any] = field(
        default_factory=lambda: [
            "_self_",  # See https://hydra.cc/docs/1.2/upgrades/1.0_to_1.1/default_composition_order for more information
            {"task": MISSING},
            {"override hydra/launcher": "submitit_slurm"},
        ]
    )
    experiment_name: str = field(
        default=MISSING, metadata={"help": "Name of the experiment."}
    )
    job_type: JobType = field(
        default=JobType.train, metadata={"help": "Type of the job."}
    )
    seed: Optional[int] = field(
        default=None, metadata={"help": "Seed for the random number generators."}
    )
    datasets: DatasetConf = field(
        default_factory=DatasetConf,
        metadata={"help": "Configuration for the datasets."},
    )
    dataloader: DataLoaderConf = field(
        default_factory=DataLoaderConf,
        metadata={"help": "Configuration for the dataloader."},
    )
    task: Any = field(
        default=MISSING,
        metadata={"help": "Configuration for the task, typically a LightningModule."},
    )
    trainer: Any = field(
        default_factory=builds(
            lightning_trainer.Trainer,
            populate_full_signature=True,
            enable_model_summary=True,
            enable_progress_bar=True,
            enable_checkpointing=True,
            default_root_dir=_get_default_ckpt_dir(),
        ),
        metadata={"help": "Configuration for the Trainer."},
    )
    tags: Optional[List[str]] = field(
        default_factory=lambda: [II("experiment_name")],
        metadata={"help": "Tags for the experiment. Useful for wandb logging."},
    )
    resume_from_checkpoint: Optional[Path] = field(
        default=None,
        metadata={"help": "Path to the checkpoint to resume training from."},
    )
    strict_loading: bool = field(
        default=True,
        metadata={"help": "Whether to strictly enforce loading of model weights."},
    )
    torch_compile_kwargs: Dict[str, Any] = field(
        default_factory=lambda: {
            "disable": True,
            "fullgraph": False,
            "dynamic": None,
            "backend": "inductor",
            "mode": None,
            "options": None,
        },
        metadata={"help": "Configuration for torch.jit.compile."},
    )
<<<<<<< HEAD
    hydra: HydraConf = field(
        default_factory=lambda: HydraConf(
            searchpath=["pkg://mmlearn.conf"],
            run=RunDir(
                dir=SI("./outputs/${experiment_name}/${now:%Y-%m-%d}/${now:%H-%M-%S}")
            ),
            sweep=SweepDir(
                dir=SI("./outputs/${experiment_name}/${now:%Y-%m-%d}/${now:%H-%M-%S}"),
                subdir=SI("${hydra.job.num}_${hydra.job.id}"),
            ),
            help=HelpConf(
                app_name="mmlearn",
                header="mmlearn: A modular framework for research on multimodal representation learning.",
            ),
            job=JobConf(
                name=II("experiment_name"),
                env_set={
                    "NCCL_IB_DISABLE": "1",
                    "TORCH_NCCL_ASYNC_ERROR_HANDLING": "3",
                    "HYDRA_FULL_ERROR": "1",
                },
            ),
        )
=======
    hydra: HydraConf = HydraConf(
        searchpath=["pkg://mmlearn.conf"],
        run=RunDir(
            dir=SI("./outputs/${experiment_name}/${now:%Y-%m-%d}/${now:%H-%M-%S}")
        ),
        sweep=SweepDir(
            dir=SI("./outputs/${experiment_name}/${now:%Y-%m-%d}/${now:%H-%M-%S}"),
            subdir=SI("${hydra.job.num}_${hydra.job.id}"),
        ),
        help=HelpConf(
            app_name="mmlearn",
            header="mmlearn: A modular framework for research on multimodal representation learning.",
        ),
        job=JobConf(
            name=II("experiment_name"),
            env_set={
                "NCCL_IB_DISABLE": "1",  # disable InfiniBand (the Vector cluster does not have it)
                "TORCH_NCCL_ASYNC_ERROR_HANDLING": "3",
                "HYDRA_FULL_ERROR": "1",
            },
        ),
>>>>>>> b291ea0e
    )


cs = ConfigStore.instance()

cs.store(
    name="base_config",
    node=MMLearnConf,
    package="_global_",
    provider="mmlearn",
)


#################### External Modules ####################
external_store = ZenStore(name="external_store", deferred_hydra_store=False)


def register_external_modules(
    module: ModuleType,
    group: str,
    name: Optional[str] = None,
    package: Optional[str] = None,
    provider: Optional[str] = None,
    base_cls: Optional[type] = None,
    ignore_cls: Optional[List[type]] = None,
    ignore_prefix: Optional[str] = None,
    **kwargs_for_builds: Any,
) -> None:
    """Add all classes in an external module to a ZenStore.

    Parameters
    ----------
    module : ModuleType
        The module to add classes from.
    group : str
        The config group to add the classes to.
    name : str, optional, default=None
        The name to give to the dynamically-generated configs. If `None`, the
        class name is used.
    package : str, optional, default=None
        The package to add the configs to.
    provider : str, optional, default=None
        The provider to add the configs to.
    base_cls : type, optional, default=None
        The base class to filter classes by. The base class is also excluded from
        the configs.
    ignore_cls : List[type], optional, default=None
        List of classes to ignore.
    ignore_prefix : str, optional, default=None
        Ignore classes whose names start with this prefix.
    kwargs_for_builds : Any
        Additional keyword arguments to pass to `hydra_zen.builds`.

    """
    for key, cls in module.__dict__.items():
        if (
            isinstance(cls, type)
            and (base_cls is None or issubclass(cls, base_cls))
            and cls != base_cls
            and (ignore_cls is None or cls not in ignore_cls)
            and (ignore_prefix is None or not key.startswith(ignore_prefix))
        ):
            external_store(
                builds(cls, populate_full_signature=True, **kwargs_for_builds),
                name=name or key,
                group=group,
                package=package,
                provider=provider,
            )


register_external_modules(
    torch_optim,
    group="modules/optimizers",
    provider="torch",
    base_cls=torch_optim.Optimizer,
    zen_partial=True,
)

# NOTE: learning rate schedulers require partial instantiation (for adding the optimizer
# at runtime) and most of them have more than one required argument. When using
# `zen_partial=True`, hydra-zen will remove all arguments that don't have a default
# value. This is why we need to manually specify the required arguments for each
# learning rate scheduler.
external_store(
    builds(
        torch_optim.lr_scheduler.StepLR,
        populate_full_signature=True,
        zen_partial=True,
        optimizer=MISSING,
        step_size=MISSING,
    ),
    name="StepLR",
    group="modules/lr_schedulers",
    provider="torch",
)
external_store(
    builds(
        torch_optim.lr_scheduler.MultiStepLR,
        populate_full_signature=True,
        zen_partial=True,
        optimizer=MISSING,
        milestones=MISSING,
    ),
    name="MultiStepLR",
    group="modules/lr_schedulers",
    provider="torch",
)
external_store(
    builds(
        torch_optim.lr_scheduler.ExponentialLR,
        populate_full_signature=True,
        zen_partial=True,
        optimizer=MISSING,
        gamma=MISSING,
    ),
    name="ExponentialLR",
    group="modules/lr_schedulers",
    provider="torch",
)
external_store(
    builds(
        torch_optim.lr_scheduler.CosineAnnealingLR,
        populate_full_signature=True,
        zen_partial=True,
        optimizer=MISSING,
        T_max=MISSING,
    ),
    name="CosineAnnealingLR",
    group="modules/lr_schedulers",
    provider="torch",
)
external_store(
    builds(
        torch_optim.lr_scheduler.CyclicLR,
        populate_full_signature=True,
        zen_partial=True,
        optimizer=MISSING,
        base_lr=MISSING,
        max_lr=MISSING,
    ),
    name="CyclicLR",
    group="modules/lr_schedulers",
    provider="torch",
)
external_store(
    builds(
        torch_optim.lr_scheduler.OneCycleLR,
        populate_full_signature=True,
        zen_partial=True,
        optimizer=MISSING,
        max_lr=MISSING,
    ),
    name="OneCycleLR",
    group="modules/lr_schedulers",
    provider="torch",
)
external_store(
    builds(
        torch_optim.lr_scheduler.ReduceLROnPlateau,
        populate_full_signature=True,
        zen_partial=True,
        optimizer=MISSING,
    ),
    name="ReduceLROnPlateau",
    group="modules/lr_schedulers",
    provider="torch",
)
external_store(
    builds(
        torch_optim.lr_scheduler.LinearLR,
        populate_full_signature=True,
        zen_partial=True,
        optimizer=MISSING,
    ),
    name="LinearLR",
    group="modules/lr_schedulers",
    provider="torch",
)
external_store(
    builds(
        torch_optim.lr_scheduler.PolynomialLR,
        populate_full_signature=True,
        zen_partial=True,
        optimizer=MISSING,
    ),
    name="PolynomialLR",
    group="modules/lr_schedulers",
    provider="torch",
)
external_store(
    builds(
        torch_optim.lr_scheduler.CosineAnnealingWarmRestarts,
        populate_full_signature=True,
        zen_partial=True,
        optimizer=MISSING,
        T_0=MISSING,
    ),
    name="CosineAnnealingWarmRestarts",
    group="modules/lr_schedulers",
    provider="torch",
)

register_external_modules(
    torch_losses,
    group="modules/losses",
    provider="torch",
    base_cls=torch_losses._Loss,
    ignore_prefix="_",
)

# manually include samplers whose first argument is a dataset object
external_store(
    torch.utils.data.RandomSampler,
    group="dataloader/sampler",
    provider="torch",
)
external_store(
    torch.utils.data.SequentialSampler,
    group="dataloader/sampler",
    provider="torch",
)
external_store(
    torch.utils.data.distributed.DistributedSampler,
    group="dataloader/sampler",
    provider="torch",
)

# NOTE: as of v2.3.3, the `device` filled for StochasticWeightAveraging has a default
# value of torch.device("cpu"), which is not a serializable type.
# ModelCheckpoint is configured separately so as to set some reasonable defaults.
register_external_modules(
    lightning_callbacks,
    group="trainer/callbacks",
    provider="lightning",
    base_cls=lightning_callbacks.Callback,
    ignore_cls=[
        lightning_callbacks.StochasticWeightAveraging,
        lightning_callbacks.ModelCheckpoint,
    ],
)
external_store(
    builds(
        lightning_callbacks.ModelCheckpoint,
        populate_full_signature=True,
        dirpath=_get_default_ckpt_dir(),
    ),
    name="ModelCheckpoint",
    group="trainer/callbacks",
    provider="lightning",
)

if _WANDB_AVAILABLE:
    register_external_modules(
        lightning_loggers,
        group="trainer/logger",
        provider="lightning",
        base_cls=lightning_loggers.Logger,
        ignore_cls=[lightning_loggers.WandbLogger],
    )
    external_store(
        builds(
            lightning_loggers.WandbLogger,
            populate_full_signature=True,
            name=II("experiment_name"),
            save_dir=SI("${hydra:runtime.output_dir}"),
            dir=SI("${hydra:runtime.output_dir}"),
            project=SI("${oc.env:WANDB_PROJECT}"),
            resume="allow",
            tags=II("tags"),
            job_type=II("job_type"),
        ),
        name="WandbLogger",
        group="trainer/logger",
        provider="lightning",
    )
else:
    warnings.warn(
        "wandb is not available. Skipping registration of 'trainer/logger/WandbLogger'.",
        stacklevel=1,
    )


#################### Custom Hydra Main Decorator ####################
def hydra_main(
    config_path: Optional[str] = _UNSPECIFIED_,
    config_name: Optional[str] = None,
    version_base: Optional[str] = _UNSPECIFIED_,
) -> Callable[[TaskFunction], Any]:
    """Add hydra_zen configs to hydra's global config store.

    Custom hydra main decorator that adds hydra_zen configs to global store.

    Parameters
    ----------
    config_path :
        The config path, a directory where Hydra will search for config files.
        This path is added to Hydra's searchpath. Relative paths are interpreted
        relative to the declaring python file. Alternatively, you can use the prefix
        `pkg://` to specify a python package to add to the searchpath.
        If config_path is None no directory is added to the Config search path.
    config_name :
        The name of the config (usually the file name without the .yaml extension)
    """

    def main_decorator(task_function: TaskFunction) -> Callable[[], None]:
        @functools.wraps(task_function)
        def decorated_main(cfg_passthrough: Optional[DictConfig] = None) -> Any:
            store.add_to_hydra_store()
            return hydra.main(
                config_path=config_path,
                config_name=config_name,
                version_base=version_base,
            )(task_function)(cfg_passthrough)

        return decorated_main

    return main_decorator<|MERGE_RESOLUTION|>--- conflicted
+++ resolved
@@ -151,7 +151,6 @@
         },
         metadata={"help": "Configuration for torch.jit.compile."},
     )
-<<<<<<< HEAD
     hydra: HydraConf = field(
         default_factory=lambda: HydraConf(
             searchpath=["pkg://mmlearn.conf"],
@@ -175,29 +174,6 @@
                 },
             ),
         )
-=======
-    hydra: HydraConf = HydraConf(
-        searchpath=["pkg://mmlearn.conf"],
-        run=RunDir(
-            dir=SI("./outputs/${experiment_name}/${now:%Y-%m-%d}/${now:%H-%M-%S}")
-        ),
-        sweep=SweepDir(
-            dir=SI("./outputs/${experiment_name}/${now:%Y-%m-%d}/${now:%H-%M-%S}"),
-            subdir=SI("${hydra.job.num}_${hydra.job.id}"),
-        ),
-        help=HelpConf(
-            app_name="mmlearn",
-            header="mmlearn: A modular framework for research on multimodal representation learning.",
-        ),
-        job=JobConf(
-            name=II("experiment_name"),
-            env_set={
-                "NCCL_IB_DISABLE": "1",  # disable InfiniBand (the Vector cluster does not have it)
-                "TORCH_NCCL_ASYNC_ERROR_HANDLING": "3",
-                "HYDRA_FULL_ERROR": "1",
-            },
-        ),
->>>>>>> b291ea0e
     )
 
 
